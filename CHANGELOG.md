# Changelog

All notable changes to this project will be documented in this file.

The format is based on [Keep a Changelog](https://keepachangelog.com/en/1.0.0/),
and this project adheres to [Semantic Versioning](https://semver.org/spec/v2.0.0.html).

## [0.2.0] - Unreleased

### Added

- Snapshot testing system with content-type aware formatters
- Support for JSON, XML, HTML, plain text, and binary response comparison
- Snapshot management commands (test, update, list, cleanup)
- Flexible snapshot update modes (none, all, failed, missing)
- Comprehensive diffing between responses with detailed output
- Configurable header ignoring for reliable snapshot comparisons
<<<<<<< HEAD
- Comprehensive documentation and examples
- API reference for developers
- Detailed guides for installation, usage, and configuration
- Complete examples for different usage scenarios
- FAQ section for common questions

### Changed

- Improved README with detailed information and examples
- Enhanced command-line help text
- Added proper code documentation
=======
>>>>>>> aae01324

## [0.1.0] - 2025-04-11

### Added

- Core domain models for Swagger/OpenAPI documents
- Core domain models for HTTP request files
- Swagger parser with support for JSON and YAML formats
- HTTP file generator with proper formatting
- File writer for generating organized files and directories
- Configuration system with environment variable support
- Command-line interface with generate command
- Clean architecture implementation throughout

### Changed

- Initial release

### Removed

- Nothing removed<|MERGE_RESOLUTION|>--- conflicted
+++ resolved
@@ -15,7 +15,7 @@
 - Flexible snapshot update modes (none, all, failed, missing)
 - Comprehensive diffing between responses with detailed output
 - Configurable header ignoring for reliable snapshot comparisons
-<<<<<<< HEAD
+
 - Comprehensive documentation and examples
 - API reference for developers
 - Detailed guides for installation, usage, and configuration
@@ -27,8 +27,7 @@
 - Improved README with detailed information and examples
 - Enhanced command-line help text
 - Added proper code documentation
-=======
->>>>>>> aae01324
+
 
 ## [0.1.0] - 2025-04-11
 
